--- conflicted
+++ resolved
@@ -62,13 +62,8 @@
     "asyncpg"
 ]
 lint = [
-<<<<<<< HEAD
     "pre-commit==3.5.0",
-    "mypy==1.4.1",
-=======
-    "pre-commit==3.3.3",
     "mypy==1.6.1",
->>>>>>> 626873ac
 ]
 test = [
     "pytest==7.4.0",
